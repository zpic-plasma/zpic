<<<<<<< HEAD
---
title: zpic@edu
description: ZPIC educational code suite
=======
![front image](/zpic/assets/zpic-front.jpg)
>>>>>>> 6c285544

layout: splash

header:
  overlay_color: "#303030"
  overlay_filter: "0.05"
  overlay_image: /assets/images/twostream.png
  actions:
    - label: "Find us on GitHub"
      url: "https://github.com/ricardo-fonseca/zpic/"
#  caption: "PIC simulation of the Two-Stream instability"
excerpt: "Particle-in-Cell codes for plasma physics education and research"

intro: 
  - excerpt: 'The __ZPIC__ project is a suite of 1D/2D fully relativistic electromagnetic PIC codes, as well as 1D electrostatic. __ZPIC__ is geared towards plasma physics education and researchers looking for a simple, easily customizable, PIC code. Learn more about ZPIC [here](about).'
feature_row:
  - title: "Getting started"
    excerpt: "Learn the basics about ZPIC, including downloading and compiling instructions"
    url: "start"
    btn_label: "Start here"
    btn_class: "btn--primary"
  - title: "Documentation"
    excerpt: "Access user guides, algorithm details, and API reference"
    url: "documentation"
    btn_label: "Read the documentation"
    btn_class: "btn--primary"
  - title: "Examples"
    excerpt: "Check our library of well documented example ZPIC Jupyter notebooks"
    url: "examples"
    btn_label: "Notebook examples"
    btn_class: "btn--primary"
---

{% include feature_row id="intro" type="center"%}

{% include feature_row %}<|MERGE_RESOLUTION|>--- conflicted
+++ resolved
@@ -1,10 +1,5 @@
-<<<<<<< HEAD
 ---
 title: zpic@edu
-description: ZPIC educational code suite
-=======
-![front image](/zpic/assets/zpic-front.jpg)
->>>>>>> 6c285544
 
 layout: splash
 
